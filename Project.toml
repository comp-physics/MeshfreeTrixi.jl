name = "MeshfreeTrixi"
uuid = "fd449e90-7bb5-416e-be12-8a17b6c6ab2b"
authors = ["jarias9 <68081892+jarias9@users.noreply.github.com> and contributors"]
version = "1.0.0-DEV"

[deps]
JuliaFormatter = "98e50ef6-434e-11e9-1051-2b60c6c9e899"
OrdinaryDiffEq = "1dea7af3-3e70-54e6-95c3-0bf5283fa5ed"
Reexport = "189a3867-3050-52da-a836-e630ba90ab69"
Trixi = "a7f1ee26-1774-49b1-8366-f1abc58fbfcb"

[compat]
<<<<<<< HEAD
JuliaFormatter = "1"
=======
Reexport = "1"
OrdinaryDiffEq = "6"
Trixi = "0.6"
>>>>>>> 7818eaa3
julia = "1"

[extras]
Test = "8dfed614-e22c-5e08-85e1-65c5234f0b40"

[targets]
test = ["Test"]<|MERGE_RESOLUTION|>--- conflicted
+++ resolved
@@ -10,13 +10,10 @@
 Trixi = "a7f1ee26-1774-49b1-8366-f1abc58fbfcb"
 
 [compat]
-<<<<<<< HEAD
 JuliaFormatter = "1"
-=======
 Reexport = "1"
 OrdinaryDiffEq = "6"
 Trixi = "0.6"
->>>>>>> 7818eaa3
 julia = "1"
 
 [extras]
