name = "MeshfreeTrixi"
uuid = "fd449e90-7bb5-416e-be12-8a17b6c6ab2b"
authors = ["jarias9 <68081892+jarias9@users.noreply.github.com> and contributors"]
version = "1.0.0-DEV"

[deps]
DelimitedFiles = "8bb1440f-4735-579b-a4ab-409b98df4dab"
DiffEqCallbacks = "459566f4-90b8-5000-8ac3-15dfb0a30def"
DynamicPolynomials = "7c1d4256-1411-5781-91ec-d7bc3513ac07"
HDF5 = "f67ccb44-e63f-5c2f-98bd-6dc0ccc4ba2f"
JuliaFormatter = "98e50ef6-434e-11e9-1051-2b60c6c9e899"
LinearAlgebra = "37e2e46d-f89d-539d-b4ee-838fcccc9c8e"
LoopVectorization = "bdcacae8-1622-11e9-2a5c-532679323890"
MPI = "da04e1cc-30fd-572f-bb4f-1f8673147195"
MuladdMacro = "46d2c3a1-f734-5fdb-9937-b9b9aeba4221"
NearestNeighbors = "b8a86587-4115-5ab1-83bc-aa920d37bbce"
Octavian = "6fd5a793-0b7e-452c-907f-f8bfe9c57db4"
OffsetArrays = "6fe1bfb0-de20-5000-8ca7-80f57d26f881"
OrdinaryDiffEq = "1dea7af3-3e70-54e6-95c3-0bf5283fa5ed"
Polyester = "f517fe37-dbe3-4b94-8317-1923a5111588"
Printf = "de0858da-6303-5e67-8744-51eddeeeb8d7"
Reexport = "189a3867-3050-52da-a836-e630ba90ab69"
RuntimeGeneratedFunctions = "7e49a35a-f44a-4d26-94aa-eba1b4ca6b47"
SciMLBase = "0bca4576-84f4-4d90-8ffe-ffa030f20462"
SimpleUnPack = "ce78b400-467f-4804-87d8-8f486da07d0a"
SparseArrays = "2f01184e-e22b-5df5-ae63-d93ebab69eaf"
StaticArrays = "90137ffa-7385-5640-81b9-e52037218182"
StaticPolynomials = "62e018b1-6e46-5407-a5a7-97d4fbcae734"
Statistics = "10745b16-79ce-11e8-11f9-7d13ad32a3b2"
StrideArrays = "d1fa6d79-ef01-42a6-86c9-f7c551f8593b"
StructArrays = "09ab397b-f2b6-538f-b94a-2f83cf4a842a"
Symbolics = "0c5d862f-8b57-4792-8d23-62f2024744c7"
TimerOutputs = "a759f4b9-e2f1-59dc-863e-4aeb61b1ea8f"
Trixi = "a7f1ee26-1774-49b1-8366-f1abc58fbfcb"
WriteVTK = "64499a7a-5c06-52f2-abe2-ccb03c286192"

[compat]
HDF5 = "0.17"
JuliaFormatter = "1"
<<<<<<< HEAD
MPI = "0.20"
=======
MuladdMacro = "0.2"
LoopVectorization = "0.12"
>>>>>>> feace47c
OrdinaryDiffEq = "6"
Polyester = "0.7"
Reexport = "1"
StrideArrays = "0.1"
Symbolics = "5"
SciMLBase = "2"
Trixi = "0.6"
julia = "1"

[extras]
Test = "8dfed614-e22c-5e08-85e1-65c5234f0b40"

[targets]
test = ["Test"]<|MERGE_RESOLUTION|>--- conflicted
+++ resolved
@@ -37,12 +37,9 @@
 [compat]
 HDF5 = "0.17"
 JuliaFormatter = "1"
-<<<<<<< HEAD
 MPI = "0.20"
-=======
 MuladdMacro = "0.2"
 LoopVectorization = "0.12"
->>>>>>> feace47c
 OrdinaryDiffEq = "6"
 Polyester = "0.7"
 Reexport = "1"
