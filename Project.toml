name = "MeshfreeTrixi"
uuid = "fd449e90-7bb5-416e-be12-8a17b6c6ab2b"
authors = ["jarias9 <68081892+jarias9@users.noreply.github.com> and contributors"]
version = "1.0.0-DEV"

[deps]
DelimitedFiles = "8bb1440f-4735-579b-a4ab-409b98df4dab"
DiffEqCallbacks = "459566f4-90b8-5000-8ac3-15dfb0a30def"
DynamicPolynomials = "7c1d4256-1411-5781-91ec-d7bc3513ac07"
HDF5 = "f67ccb44-e63f-5c2f-98bd-6dc0ccc4ba2f"
JuliaFormatter = "98e50ef6-434e-11e9-1051-2b60c6c9e899"
LinearAlgebra = "37e2e46d-f89d-539d-b4ee-838fcccc9c8e"
LoopVectorization = "bdcacae8-1622-11e9-2a5c-532679323890"
MPI = "da04e1cc-30fd-572f-bb4f-1f8673147195"
MuladdMacro = "46d2c3a1-f734-5fdb-9937-b9b9aeba4221"
NearestNeighbors = "b8a86587-4115-5ab1-83bc-aa920d37bbce"
Octavian = "6fd5a793-0b7e-452c-907f-f8bfe9c57db4"
OffsetArrays = "6fe1bfb0-de20-5000-8ca7-80f57d26f881"
OrdinaryDiffEq = "1dea7af3-3e70-54e6-95c3-0bf5283fa5ed"
Polyester = "f517fe37-dbe3-4b94-8317-1923a5111588"
Printf = "de0858da-6303-5e67-8744-51eddeeeb8d7"
Reexport = "189a3867-3050-52da-a836-e630ba90ab69"
RuntimeGeneratedFunctions = "7e49a35a-f44a-4d26-94aa-eba1b4ca6b47"
SciMLBase = "0bca4576-84f4-4d90-8ffe-ffa030f20462"
SimpleUnPack = "ce78b400-467f-4804-87d8-8f486da07d0a"
SparseArrays = "2f01184e-e22b-5df5-ae63-d93ebab69eaf"
StaticArrays = "90137ffa-7385-5640-81b9-e52037218182"
StaticPolynomials = "62e018b1-6e46-5407-a5a7-97d4fbcae734"
Statistics = "10745b16-79ce-11e8-11f9-7d13ad32a3b2"
StrideArrays = "d1fa6d79-ef01-42a6-86c9-f7c551f8593b"
StructArrays = "09ab397b-f2b6-538f-b94a-2f83cf4a842a"
Symbolics = "0c5d862f-8b57-4792-8d23-62f2024744c7"
TimerOutputs = "a759f4b9-e2f1-59dc-863e-4aeb61b1ea8f"
Trixi = "a7f1ee26-1774-49b1-8366-f1abc58fbfcb"
WriteVTK = "64499a7a-5c06-52f2-abe2-ccb03c286192"

[compat]
HDF5 = "0.17"
JuliaFormatter = "1"
MPI = "0.20"
MuladdMacro = "0.2"
LoopVectorization = "0.12"
OrdinaryDiffEq = "6"
Polyester = "0.7"
Reexport = "1"
<<<<<<< HEAD
SimpleUnPack = "1"
=======
StrideArrays = "0.1"
Symbolics = "5"
SciMLBase = "2"
>>>>>>> 1159921a
Trixi = "0.6"
julia = "1"

[extras]
Test = "8dfed614-e22c-5e08-85e1-65c5234f0b40"

[targets]
test = ["Test"]<|MERGE_RESOLUTION|>--- conflicted
+++ resolved
@@ -43,13 +43,10 @@
 OrdinaryDiffEq = "6"
 Polyester = "0.7"
 Reexport = "1"
-<<<<<<< HEAD
 SimpleUnPack = "1"
-=======
 StrideArrays = "0.1"
 Symbolics = "5"
 SciMLBase = "2"
->>>>>>> 1159921a
 Trixi = "0.6"
 julia = "1"
 
