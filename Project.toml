name = "MeshfreeTrixi"
uuid = "fd449e90-7bb5-416e-be12-8a17b6c6ab2b"
authors = ["jarias9 <68081892+jarias9@users.noreply.github.com> and contributors"]
version = "1.0.0-DEV"

[deps]
ConstructionBase = "187b0558-2788-49d3-abe0-74a17ed4e7c9"
DelimitedFiles = "8bb1440f-4735-579b-a4ab-409b98df4dab"
DynamicPolynomials = "7c1d4256-1411-5781-91ec-d7bc3513ac07"
HDF5 = "f67ccb44-e63f-5c2f-98bd-6dc0ccc4ba2f"
JuliaFormatter = "98e50ef6-434e-11e9-1051-2b60c6c9e899"
LinearAlgebra = "37e2e46d-f89d-539d-b4ee-838fcccc9c8e"
LoopVectorization = "bdcacae8-1622-11e9-2a5c-532679323890"
MPI = "da04e1cc-30fd-572f-bb4f-1f8673147195"
MuladdMacro = "46d2c3a1-f734-5fdb-9937-b9b9aeba4221"
NaNMath = "77ba4419-2d1f-58cd-9bb1-8ffee604a2e3"
NearestNeighbors = "b8a86587-4115-5ab1-83bc-aa920d37bbce"
Octavian = "6fd5a793-0b7e-452c-907f-f8bfe9c57db4"
OffsetArrays = "6fe1bfb0-de20-5000-8ca7-80f57d26f881"
OrdinaryDiffEq = "1dea7af3-3e70-54e6-95c3-0bf5283fa5ed"
Polyester = "f517fe37-dbe3-4b94-8317-1923a5111588"
Printf = "de0858da-6303-5e67-8744-51eddeeeb8d7"
RecursiveArrayTools = "731186ca-8d62-57ce-b412-fbd966d074cd"
Reexport = "189a3867-3050-52da-a836-e630ba90ab69"
Revise = "295af30f-e4ad-537b-8983-00126c2a3abe"
RuntimeGeneratedFunctions = "7e49a35a-f44a-4d26-94aa-eba1b4ca6b47"
SciMLBase = "0bca4576-84f4-4d90-8ffe-ffa030f20462"
SimpleUnPack = "ce78b400-467f-4804-87d8-8f486da07d0a"
SparseArrays = "2f01184e-e22b-5df5-ae63-d93ebab69eaf"
StaticArrays = "90137ffa-7385-5640-81b9-e52037218182"
StaticPolynomials = "62e018b1-6e46-5407-a5a7-97d4fbcae734"
Statistics = "10745b16-79ce-11e8-11f9-7d13ad32a3b2"
StrideArrays = "d1fa6d79-ef01-42a6-86c9-f7c551f8593b"
StructArrays = "09ab397b-f2b6-538f-b94a-2f83cf4a842a"
Symbolics = "0c5d862f-8b57-4792-8d23-62f2024744c7"
TimerOutputs = "a759f4b9-e2f1-59dc-863e-4aeb61b1ea8f"
Trixi = "a7f1ee26-1774-49b1-8366-f1abc58fbfcb"
WriteVTK = "64499a7a-5c06-52f2-abe2-ccb03c286192"

[compat]
DelimitedFiles = "1"
<<<<<<< HEAD
DiffEqCallbacks = "2, 3"
=======
DiffEqCallbacks = "2"
>>>>>>> 0933640a
DynamicPolynomials = "0.5"
HDF5 = "0.17"
JuliaFormatter = "1"
LoopVectorization = "0.12"
MPI = "0.20"
MuladdMacro = "0.2"
NearestNeighbors = "0.4"
Octavian = "0.3"
OffsetArrays = "1"
OrdinaryDiffEq = "6"
Polyester = "0.7"
Reexport = "1"
RuntimeGeneratedFunctions = "0.5"
SciMLBase = "2"
SimpleUnPack = "1"
StaticArrays = "1"
StaticPolynomials = "1"
Statistics = "1"
StrideArrays = "0.1"
StructArrays = "0.6"
Symbolics = "5"
TimerOutputs = "0.5"
<<<<<<< HEAD
Trixi = "0.6"
=======
Trixi = "0.6, 0.7"
>>>>>>> 0933640a
WriteVTK = "1"
julia = "1"

[extras]
Test = "8dfed614-e22c-5e08-85e1-65c5234f0b40"

[targets]
test = ["Test"]<|MERGE_RESOLUTION|>--- conflicted
+++ resolved
@@ -39,11 +39,7 @@
 
 [compat]
 DelimitedFiles = "1"
-<<<<<<< HEAD
 DiffEqCallbacks = "2, 3"
-=======
-DiffEqCallbacks = "2"
->>>>>>> 0933640a
 DynamicPolynomials = "0.5"
 HDF5 = "0.17"
 JuliaFormatter = "1"
@@ -66,11 +62,7 @@
 StructArrays = "0.6"
 Symbolics = "5"
 TimerOutputs = "0.5"
-<<<<<<< HEAD
-Trixi = "0.6"
-=======
 Trixi = "0.6, 0.7"
->>>>>>> 0933640a
 WriteVTK = "1"
 julia = "1"
 
