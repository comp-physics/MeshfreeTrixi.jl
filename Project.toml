name = "MeshfreeTrixi"
uuid = "fd449e90-7bb5-416e-be12-8a17b6c6ab2b"
authors = ["jarias9 <68081892+jarias9@users.noreply.github.com> and contributors"]
version = "1.0.0-DEV"

[deps]
DelimitedFiles = "8bb1440f-4735-579b-a4ab-409b98df4dab"
DiffEqCallbacks = "459566f4-90b8-5000-8ac3-15dfb0a30def"
DynamicPolynomials = "7c1d4256-1411-5781-91ec-d7bc3513ac07"
HDF5 = "f67ccb44-e63f-5c2f-98bd-6dc0ccc4ba2f"
JuliaFormatter = "98e50ef6-434e-11e9-1051-2b60c6c9e899"
LinearAlgebra = "37e2e46d-f89d-539d-b4ee-838fcccc9c8e"
LoopVectorization = "bdcacae8-1622-11e9-2a5c-532679323890"
MPI = "da04e1cc-30fd-572f-bb4f-1f8673147195"
MuladdMacro = "46d2c3a1-f734-5fdb-9937-b9b9aeba4221"
NearestNeighbors = "b8a86587-4115-5ab1-83bc-aa920d37bbce"
Octavian = "6fd5a793-0b7e-452c-907f-f8bfe9c57db4"
OffsetArrays = "6fe1bfb0-de20-5000-8ca7-80f57d26f881"
OrdinaryDiffEq = "1dea7af3-3e70-54e6-95c3-0bf5283fa5ed"
Polyester = "f517fe37-dbe3-4b94-8317-1923a5111588"
Printf = "de0858da-6303-5e67-8744-51eddeeeb8d7"
Reexport = "189a3867-3050-52da-a836-e630ba90ab69"
RuntimeGeneratedFunctions = "7e49a35a-f44a-4d26-94aa-eba1b4ca6b47"
SciMLBase = "0bca4576-84f4-4d90-8ffe-ffa030f20462"
SimpleUnPack = "ce78b400-467f-4804-87d8-8f486da07d0a"
SparseArrays = "2f01184e-e22b-5df5-ae63-d93ebab69eaf"
StaticArrays = "90137ffa-7385-5640-81b9-e52037218182"
StaticPolynomials = "62e018b1-6e46-5407-a5a7-97d4fbcae734"
Statistics = "10745b16-79ce-11e8-11f9-7d13ad32a3b2"
StrideArrays = "d1fa6d79-ef01-42a6-86c9-f7c551f8593b"
StructArrays = "09ab397b-f2b6-538f-b94a-2f83cf4a842a"
Symbolics = "0c5d862f-8b57-4792-8d23-62f2024744c7"
TimerOutputs = "a759f4b9-e2f1-59dc-863e-4aeb61b1ea8f"
Trixi = "a7f1ee26-1774-49b1-8366-f1abc58fbfcb"
WriteVTK = "64499a7a-5c06-52f2-abe2-ccb03c286192"

[compat]
HDF5 = "0.17"
JuliaFormatter = "1"
LoopVectorization = "0.12"
OrdinaryDiffEq = "6"
Polyester = "0.7"
Reexport = "1"
<<<<<<< HEAD
Symbolics = "5"
=======
SciMLBase = "2"
>>>>>>> dd0c03b8
Trixi = "0.6"
julia = "1"

[extras]
Test = "8dfed614-e22c-5e08-85e1-65c5234f0b40"

[targets]
test = ["Test"]<|MERGE_RESOLUTION|>--- conflicted
+++ resolved
@@ -41,11 +41,8 @@
 OrdinaryDiffEq = "6"
 Polyester = "0.7"
 Reexport = "1"
-<<<<<<< HEAD
 Symbolics = "5"
-=======
 SciMLBase = "2"
->>>>>>> dd0c03b8
 Trixi = "0.6"
 julia = "1"
 
